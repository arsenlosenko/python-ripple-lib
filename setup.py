from setuptools import setup

<<<<<<< HEAD
version = '1.0.2.1'
=======
version = '1.0.3'
>>>>>>> 6e648bbd

setup(
    name='python-ripple-lib',
    version=version,
    packages=['ripple_api'],
    url='https://github.com/arsenlosenko/python-ripple-rpc',
    license='MIT',
    author='Arsen Losenko',
    author_email='arsenlosenko@gmail.com',
    description='Ripple JSON-RPC API wrapper for python',
    long_description=open('README.rst').read(),
    keywords='ripple rippled json-rpc',
    classifiers=[
            'Development Status :: 3 - Alpha',
            'Intended Audience :: Developers',
            'Topic :: Utilities',
            'License :: OSI Approved :: MIT License',
            'Programming Language :: Python :: 3.5'

    ]
)<|MERGE_RESOLUTION|>--- conflicted
+++ resolved
@@ -1,10 +1,6 @@
 from setuptools import setup
 
-<<<<<<< HEAD
-version = '1.0.2.1'
-=======
-version = '1.0.3'
->>>>>>> 6e648bbd
+version = '1.0.3.1'
 
 setup(
     name='python-ripple-lib',
