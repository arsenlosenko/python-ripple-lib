from setuptools import setup

<<<<<<< HEAD
version = '1.0.5'
=======
version = '1.0.6'
>>>>>>> 1099be18

setup(
    name='python-ripple-lib',
    version=version,
    packages=['ripple_api'],
    url='https://github.com/arsenlosenko/python-ripple-lib',
    license='MIT',
    author='Arsen Losenko',
    author_email='arsenlosenko@protonmail.com',
    description='Ripple JSON-RPC API and Data API wrapper for Python',
    long_description=open('README.rst').read(),
    keywords='ripple rippled json-rpc',
    classifiers=[
            'Development Status :: 3 - Alpha',
            'Intended Audience :: Developers',
            'Topic :: Utilities',
            'License :: OSI Approved :: MIT License',
            'Programming Language :: Python :: 3.6'
    ]
)<|MERGE_RESOLUTION|>--- conflicted
+++ resolved
@@ -1,10 +1,6 @@
 from setuptools import setup
 
-<<<<<<< HEAD
-version = '1.0.5'
-=======
-version = '1.0.6'
->>>>>>> 1099be18
+version = '1.0.7'
 
 setup(
     name='python-ripple-lib',
