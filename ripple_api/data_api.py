import json
from urllib.request import Request, urlopen
<<<<<<< HEAD
from urllib.parse import urlencode
=======
from urllib.parse import urljoin
from urllib.error import HTTPError, URLError
>>>>>>> 1099be18


class RippleDataAPIClient(object):
    def __init__(self, node: str = 'https://data.ripple.com'):
        self.node = node

    def __repr__(self):
        return '<RippleDataAPIClient node=%r>' % self.node

    def _call(self, url_params: tuple, params: dict) -> dict:
        """
        Send request to data API
        :param url_params: url parameters which are forming endpoint
        :param params: query params
        :return: response dict
        """
<<<<<<< HEAD
        api_version = '/v2/'
        endpoint = '/'.join(url_params)
        url = self.node + api_version + endpoint
        url = url + '?' + urlencode(params)
        req = Request(method='GET', url=url)
=======
        api_version = "/v2/"
        endpoint = "/".join(url_params)
        api_url = "".join((api_version, endpoint))
        url = urljoin(self.node, api_url)
        data = json.dumps(params).encode('utf-8')
        req = Request(method='GET', url=url, data=data)
>>>>>>> 1099be18
        try:
            with urlopen(req) as res:
                res_json = json.loads(res.fp.read().decode('utf-8'))
                return res_json
        except HTTPError as err:
            return {"status": "error", "msg": err}
        except URLError as err:
            return {"status": "error", "msg": err}

    def get_ledger(self, ledger_identifier: str, **query_params) -> dict:
        """
        Retrieve a specific Ledger by hash, index, date, or latest validated.
        Reference: https://developers.ripple.com/data-api.html#get-ledger
        """
        url_params = 'ledgers', ledger_identifier
        return self._call(url_params, query_params)

    def get_ledger_validations(self, ledger_hash: str, **query_params) -> dict:
        """
        Retrieve a any validations recorded for a specific ledger hash. This dataset includes ledger versions
        that are outside the validated ledger chain.
        Reference: https://developers.ripple.com/data-api.html#get-ledger-validations
        """
        endpoint = 'ledgers', ledger_hash, 'validations'
        return self._call(endpoint, query_params)

    def get_ledger_validation(self, ledger_hash: str,
                              pubkey: str, **query_params) -> dict:
        """
        Retrieve a validation vote recorded for a specific ledger hash by a specific validator.
        This dataset includes ledger versions that are outside the validated ledger chain
        Reference: https://developers.ripple.com/data-api.html#get-ledger-validation
        """
        url_params = 'ledgers', ledger_hash, 'validations', pubkey
        return self._call(url_params, query_params)

    def get_transaction(self, hash: str, **query_params) -> dict:
        """
        Retrieve a specific transaction by its identifying hash.
        Reference: https://developers.ripple.com/data-api.html#get-transaction
        """
        url_params = 'transactions', hash
        return self._call(url_params, query_params)

    def get_transactions(self, **query_params) -> dict:
        """
        Retrieve transactions by time
        Reference: https://developers.ripple.com/data-api.html#get-transactions
        """
        return self._call(('transactions', ), query_params)

    def get_payments(self, currency: str = None, **query_params) -> dict:
        """
        Retrieve Payments over time, where Payments are defined as Payment type transactions where the sender
        of the transaction is not also the destination.
        Reference: https://developers.ripple.com/data-api.html#get-payments
        """
        url_params = 'payments'
        if currency:
            url_params = 'payments', currency
        return self._call(url_params, query_params)

    def get_exchanges(self, base: str, counter: str, **query_params) -> dict:
        """
        Retrieve Exchanges for a given currency pair over time. Results can be returned as individual exchanges
        or aggregated to a specific list of intervals
        Reference: https://developers.ripple.com/data-api.html#get-exchanges
        """
        url_params = 'exchanges', base, counter
        return self._call(url_params, query_params)

    def get_exchange_rates(self, base: str, counter: str,
                           **query_params) -> dict:
        """
        Retrieve an exchange rate for a given currency pair at a specific time.
        Reference: https://developers.ripple.com/data-api.html#get-exchange-rates
        """
        url_params = 'exchange_rates', base, counter
        return self._call(url_params, query_params)

    def normalize(self, **query_params) -> dict:
        """
        Convert an amount from one currency and issuer to another, using the network exchange rates.
        Reference: https://developers.ripple.com/data-api.html#normalize
        """
        return self._call(('normalize', ), query_params)

    def get_daily_reports(self, date: str = None, **query_params) -> dict:
        """
        Retrieve per account per day aggregated payment summaries
        Refernce: https://developers.ripple.com/data-api.html#get-daily-reports
        """
        url_params = 'reports'
        if date:
            url_params = 'reports', date
        return self._call(url_params, query_params)

    def get_stats(self, **query_params) -> dict:
        """
        Retrieve statistics about transaction activity in the XRP Ledger, divided into intervals of time.
        Reference: https://developers.ripple.com/data-api.html#get-stats
        """
        return self._call(('stats', ), query_params)

    def get_active_accounts(self, base: str, counter: str,
                            **query_params) -> dict:
        """
        Get information on which accounts are actively trading in a specific currency pair.
        Reference: https://developers.ripple.com/data-api.html#get-active-accounts
        """
        url_params = 'active_accounts', base, counter
        return self._call(url_params, query_params)

    def get_exchange_volume(self, **query_params) -> dict:
        """
        Get aggregated exchange volume for a given time period.
        The API returns results in units of a single display currency rather than many different currencies.
        The conversion uses standard rates to and from XRP.
        Reference: https://developers.ripple.com/data-api.html#get-exchange-volume
        """
        url_params = 'network', 'exchange_volume'
        return self._call(url_params, query_params)

    def get_payment_volume(self, **query_params) -> dict:
        """
        Get aggregated payment volume for a given time period.
        The API returns results in units of a single display currency rather than many different currencies.
        The conversion uses standard rates to and from XRP.
        Reference: https://developers.ripple.com/data-api.html#get-payment-volume
        """
        url_params = 'network', 'payment_volume'
        return self._call(url_params, query_params)

    def get_external_markets(self, **query_params) -> dict:
        """
        Get aggregated exchange volume from a list of off ledger exchanges for a specified rolling interval.
        The API returns results in units of a single display currency rather than many different currencies.
        The conversion uses standard rates to and from XRP.
        Reference: https://developers.ripple.com/data-api.html#get-external-markets
        """
        url_params = 'network', 'external_markets'
        return self._call(url_params, query_params)

    def get_xrp_distribution(self, **query_params) -> dict:
        """
        Get information on the total amount of XRP in existence and in circulation, by weekly intervals.
        The API returns results in units of a single display currency rather than many different currencies.
        The conversion uses standard rates to and from XRP.
        Reference: https://developers.ripple.com/data-api.html#get-xrp-distribution
        """
        url_params = 'network', 'xrp_distribution'
        return self._call(url_params, query_params)

    def get_top_currencies(self, date: str = None, **query_params) -> dict:
        """
        Returns the top currencies on the XRP Ledger, ordered from highest rank to lowest.
        Reference: https://developers.ripple.com/data-api.html#get-top-currencies
        """
        url_params = 'network', 'top_currencies'
        if date:
            url_params = 'network', 'top_currencies', date
        return self._call(url_params, query_params)

    def get_top_markets(self, date: str = None, **query_params) -> dict:
        """
        Returns the top exchange markets on the XRP Ledger, ordered from highest rank to lowest.
        Reference: https://developers.ripple.com/data-api.html#get-top-markets
        """
        url_params = 'network', 'top_markets'
        if date:
            url_params = 'network', 'top_markets', date
        return self._call(url_params, query_params)

    def get_transaction_costs(self, **query_params) -> dict:
        """
        Returns transaction cost stats per ledger, hour, or day. The data shows the average, minimum, maximum,
        and total transaction costs paid for the given interval or ledger.
        Reference: https://developers.ripple.com/data-api.html#get-transaction-costs
        """
        url_params = 'network', 'fees'
        return self._call(url_params, query_params)

    def get_fee_stats(self, **query_params) -> dict:
        """
        Returns snapshots of the metrics derived from rippled's fee command.
        Reference: https://developers.ripple.com/data-api.html#get-fee-stats
        """
        url_params = 'network', 'fee_stats'
        return self._call(url_params, query_params)

    def get_topology(self, **query_params) -> dict:
        """
        Get known rippled servers and peer-to-peer connections between them.
        Reference: https://developers.ripple.com/data-api.html#get-topology
        """
        url_params = 'network', 'topology'
        return self._call(url_params, query_params)

    def get_topology_nodes(self, **query_params) -> dict:
        """
        Get known rippled nodes. (This is a subset of the data returned by the Get Topology method.)
        Reference: https://developers.ripple.com/data-api.html#get-topology-nodes
        """
        url_params = 'network', 'topology', 'nodes'
        return self._call(url_params, query_params)

    def get_topology_node(self, pubkey: str, **query_params) -> dict:
        """
        Get information about a single rippled server by its node public key (not validator public key).
        Reference: https://developers.ripple.com/data-api.html#get-topology-node
        """
        url_params = 'network', 'topology', 'nodes', pubkey
        return self._call(url_params, query_params)

    def get_topology_links(self, **query_params) -> dict:
        """
        Get information on peer-to-peer connections between rippled servers.
        (This is a subset of the data returned by the Get Topology method.)
        Reference: https://developers.ripple.com/data-api.html#get-topology-links
        """
        url_params = 'network', 'topology', 'links'
        return self._call(url_params, query_params)

    def get_validator(self, pubkey: str, **query_params) -> dict:
        """
        Get details of a single validator in the consensus network.
        Reference: https://developers.ripple.com/data-api.html#get-validator
        """
        url_params = 'network', 'validators', pubkey
        return self._call(url_params, query_params)

    def get_validators(self, **query_params) -> dict:
        """
        Get a list of known validators.
        Reference: https://developers.ripple.com/data-api.html#get-validators
        """
        url_params = 'network', 'validators'
        return self._call(url_params, query_params)

    def get_validator_validations(self, pubkey: str, **query_params) -> dict:
        """
        Retrieve validation votes signed by a specified validator, including votes for ledger
        versions that are outside the main ledger chain
        Reference: https://developers.ripple.com/data-api.html#get-validator-validations
        """
        url_params = 'network', 'validators', pubkey, 'validations'
        return self._call(url_params, query_params)

    def get_validations(self, **query_params) -> dict:
        """
        Retrieve validation votes, including votes for ledger versions that are outside the main ledger chain.
        Reference: https://developers.ripple.com/data-api.html#get-validations
        """
        url_params = 'network', 'validations'
        return self._call(url_params, query_params)

    def get_single_validator_reports(
            self, pubkey: str, **query_params) -> dict:
        """
        Get a single validator's validation vote stats for 24-hour intervals.
        Reference: https://developers.ripple.com/data-api.html#get-single-validator-reports
        """
        url_params = 'network', 'validators', pubkey, 'reports'
        return self._call(url_params, query_params)

    def get_daily_validator_reports(self, **query_params) -> dict:
        """
        Get a validation vote stats and validator information for all known validators in a 24-hour period.
        Reference: https://developers.ripple.com/data-api.html#get-daily-validator-reports
        """
        url_params = 'network', 'validator_reports'
        return self._call(url_params, query_params)

    def get_rippled_versions(self, **query_params) -> dict:
        """
        Reports the latest versions of rippled available from the official Ripple Yum repositories.
        Reference: https://developers.ripple.com/data-api.html#get-rippled-versions
        """
        url_params = 'network', 'rippled_versions'
        return self._call(url_params, query_params)

    def get_all_gateways(self, **query_params) -> dict:
        """
        Get information about known gateways.
        Reference: https://developers.ripple.com/data-api.html#get-all-gateways
        """
        return self._call(('gateways', ), query_params)

    def get_gateway(self, gateway: str, **query_params) -> dict:
        """
        Get information about a specific gateway from the Data API's list of known gateways.
        Reference: https://developers.ripple.com/data-api.html#get-gateway
        """
        url_params = 'gateways', gateway
        return self._call(url_params, query_params)

    def get_currency_image(self, currencyimage: str, **query_params) -> dict:
        """
        Retrieve vector icons for various currencies.
        Reference: https://developers.ripple.com/data-api.html#get-currency-image
        """
        url_params = 'currencies', currencyimage
        return self._call(url_params, query_params)

    def get_accounts(self, **query_params) -> dict:
        """
        Retrieve information about the creation of new accounts in the XRP Ledger.
        Reference: https://developers.ripple.com/data-api.html#get-accounts
        """
        return self._call(('accounts', ), query_params)

    def get_account(self, address: str, **query_params) -> dict:
        """
        Get creation info for a specific ripple account
        Reference: https://developers.ripple.com/data-api.html#get-account
        """
        url_params = 'accounts', address
        return self._call(url_params, query_params)

    def get_account_balances(self, address: str, **query_params) -> dict:
        """
        Get all balances held or owed by a specific XRP Ledger account.
        Reference: https://developers.ripple.com/data-api.html#get-account-balances
        """
        url_params = 'accounts', address, 'balances'
        return self._call(url_params, query_params)

    def get_account_orders(self, address: str, **query_params) -> dict:
        """
        Get orders in the order books, placed by a specific account. This does not return orders that have
        already been filled.
        Reference: https://developers.ripple.com/data-api.html#get-account-orders
        """
        url_params = 'accounts', address, 'orders'
        return self._call(url_params, query_params)

    def get_account_transaction_history(
            self, address: str, **query_params) -> dict:
        """
        Retrieve a history of transactions that affected a specific account.
        This includes all transactions the account sent, payments the account received,
        and payments that rippled through the account.
        Reference: https://developers.ripple.com/data-api.html#get-account-transaction-history
        """
        url_params = 'accounts', address, 'transactions'
        return self._call(url_params, query_params)

    def get_transaction_by_account_and_sequence(
            self, address: str, sequence: str, **query_params) -> dict:
        """
        Retrieve a specifc transaction originating from a specified account
        Reference: https://developers.ripple.com/data-api.html#get-transaction-by-account-and-sequence
        """
        url_params = 'accounts', address, 'transactions', sequence
        return self._call(url_params, query_params)

    def get_account_payments(self, address: str, **query_params) -> dict:
        """
        Retrieve a payments for a specified account
        Reference: https://developers.ripple.com/data-api.html#get-account-payments
        """
        url_params = 'accounts', address, 'payments'
        return self._call(url_params, query_params)

    def get_account_exchanges(
            self, address: str, base: str = None, counter: str = None, **
            query_params) ->dict:
        """
        Retrieve Exchanges for a given account over time.
        Reference: https://developers.ripple.com/data-api.html#get-account-exchanges
        """
        url_params = 'accounts', address, 'exchanges'
        if base and counter:
            url_params = 'accounts', address, 'exchanges', base, counter
        return self._call(url_params, query_params)

    def get_account_balance_changes(
            self, address: str, **query_params) -> dict:
        """
        Retrieve Balance changes for a given account over time.
        Reference: https://developers.ripple.com/data-api.html#get-account-balance-changes
        """
        url_params = 'accounts', address, 'balance_changes'
        return self._call(url_params, query_params)

    def get_account_reports(
            self, address: str, date: str = None, **query_params) -> dict:
        """
        Retrieve daily summaries of payment activity for an account.
        Reference: https://developers.ripple.com/data-api.html#get-account-reports
        """
        url_params = 'accounts', address, 'reports'
        if date:
            url_params = 'accounts', address, 'reports', date
        return self._call(url_params, query_params)

    def get_account_transaction_stats(
            self, address: str, **query_params) -> dict:
        """
        Retrieve daily summaries of transaction activity for an account.
        Reference: https://developers.ripple.com/data-api.html#get-account-transaction-stats
        """
        url_params = 'accounts', address, 'stats', 'transactions'
        return self._call(url_params, query_params)

    def get_account_value_stats(self, address: str, **query_params) -> dict:
        """
        Retrieve daily summaries of transaction activity for an account.
        Reference: https://developers.ripple.com/data-api.html#get-account-value-stats
        """
        url_params = 'accounts', address, 'stats', 'value'
        return self._call(url_params, query_params)

    def check_api(self, **query_params) -> dict:
        """
        Check the health of the API service.
        Reference: https://developers.ripple.com/data-api.html#health-check-api
        """
        url_params = 'health', 'api'
        return self._call(url_params, query_params)

    def check_ledger_importer(self, **query_params) -> dict:
        """
        Check the health of the Ledger Importer Service.
        Reference: https://developers.ripple.com/data-api.html#health-check-ledger-importer
        """
        url_params = 'health', 'importer'
        return self._call(url_params, query_params)

    def check_nodes_etl(self, **query_params) -> dict:
        """
        Check the health of the Topology Nodes Extract, Transform, Load (ETL) Service.
        Reference: https://developers.ripple.com/data-api.html#health-check-nodes-etl
        """
        url_params = 'health', 'nodes_etl'
        return self._call(url_params, query_params)

    def check_validations_etl(self, **query_params) -> dict:
        """
        Check the health of the Validations Extract, Transform, Load (ETL) Service.
        Reference: https://developers.ripple.com/data-api.html#health-check-validations-etl
        """
        url_params = 'health', 'validations_etl'
        return self._call(url_params, query_params)<|MERGE_RESOLUTION|>--- conflicted
+++ resolved
@@ -1,11 +1,7 @@
 import json
 from urllib.request import Request, urlopen
-<<<<<<< HEAD
-from urllib.parse import urlencode
-=======
 from urllib.parse import urljoin
 from urllib.error import HTTPError, URLError
->>>>>>> 1099be18
 
 
 class RippleDataAPIClient(object):
@@ -22,20 +18,12 @@
         :param params: query params
         :return: response dict
         """
-<<<<<<< HEAD
-        api_version = '/v2/'
-        endpoint = '/'.join(url_params)
-        url = self.node + api_version + endpoint
-        url = url + '?' + urlencode(params)
-        req = Request(method='GET', url=url)
-=======
         api_version = "/v2/"
         endpoint = "/".join(url_params)
         api_url = "".join((api_version, endpoint))
         url = urljoin(self.node, api_url)
         data = json.dumps(params).encode('utf-8')
         req = Request(method='GET', url=url, data=data)
->>>>>>> 1099be18
         try:
             with urlopen(req) as res:
                 res_json = json.loads(res.fp.read().decode('utf-8'))
